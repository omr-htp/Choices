--- conflicted
+++ resolved
@@ -1098,11 +1098,7 @@
     if (setLoading === void 0) {
       setLoading = true;
     }
-<<<<<<< HEAD
     var placeholderItem = this.itemList.getChild((0, utils_1.getClassNamesSelector)(this.config.classNames.placeholder));
-=======
-    var placeholderItem = this.itemList.getChild(".".concat(this.config.classNames.placeholder));
->>>>>>> 5dbea282
     if (setLoading) {
       this.disable();
       this.containerOuter.addLoadingState();
@@ -1279,11 +1275,7 @@
       DOWN_KEY = constants_1.KEY_CODES.DOWN_KEY,
       PAGE_UP_KEY = constants_1.KEY_CODES.PAGE_UP_KEY,
       PAGE_DOWN_KEY = constants_1.KEY_CODES.PAGE_DOWN_KEY;
-<<<<<<< HEAD
-    if (!this._isTextElement && !hasActiveDropdown && wasAlphaNumericChar) {
-=======
     if (!this._isTextElement && !hasActiveDropdown && wasPrintableChar) {
->>>>>>> 5dbea282
       this.showDropdown();
       if (!this.input.isFocussed) {
         /*
@@ -1379,11 +1371,7 @@
       event.preventDefault();
     }
     if (hasActiveDropdown) {
-<<<<<<< HEAD
       var highlightedChoice = this.dropdown.getChild((0, utils_1.getClassNamesSelector)(this.config.classNames.highlightedState));
-=======
-      var highlightedChoice = this.dropdown.getChild(".".concat(this.config.classNames.highlightedState));
->>>>>>> 5dbea282
       if (highlightedChoice) {
         // add enter keyCode value
         if (activeItems[0]) {
@@ -1425,11 +1413,7 @@
           nextEl = this.dropdown.element.querySelector(selectableChoiceIdentifier);
         }
       } else {
-<<<<<<< HEAD
         var currentEl = this.dropdown.element.querySelector((0, utils_1.getClassNamesSelector)(this.config.classNames.highlightedState));
-=======
-        var currentEl = this.dropdown.element.querySelector(".".concat(this.config.classNames.highlightedState));
->>>>>>> 5dbea282
         if (currentEl) {
           nextEl = (0, utils_1.getAdjacentEl)(currentEl, selectableChoiceIdentifier, directionInt);
         } else {
@@ -1629,11 +1613,7 @@
       return;
     }
     var passedEl = el;
-<<<<<<< HEAD
     var highlightedChoices = Array.from(this.dropdown.element.querySelectorAll((0, utils_1.getClassNamesSelector)(this.config.classNames.highlightedState)));
-=======
-    var highlightedChoices = Array.from(this.dropdown.element.querySelectorAll(".".concat(this.config.classNames.highlightedState)));
->>>>>>> 5dbea282
     // Remove any highlighted choices
     highlightedChoices.forEach(function (choice) {
       var _a;
@@ -1655,11 +1635,7 @@
         passedEl = choices[0];
       }
     }
-<<<<<<< HEAD
     (_a = passedEl.classList).add.apply(_a, (0, utils_1.getClassNames)(this.config.classNames.highlightedState));
-=======
-    passedEl.classList.add(this.config.classNames.highlightedState);
->>>>>>> 5dbea282
     passedEl.setAttribute('aria-selected', 'true');
     this.passedElement.triggerEvent(constants_1.EVENTS.highlightChoice, {
       el: passedEl
@@ -2255,10 +2231,7 @@
 Object.defineProperty(exports, "__esModule", ({
   value: true
 }));
-<<<<<<< HEAD
 var utils_1 = __webpack_require__(799);
-=======
->>>>>>> 5dbea282
 var Dropdown = /** @class */function () {
   function Dropdown(_a) {
     var element = _a.element,
@@ -2611,11 +2584,7 @@
   WrappedElement.prototype.conceal = function () {
     var _a;
     // Hide passed input
-<<<<<<< HEAD
     (_a = this.element.classList).add.apply(_a, (0, utils_1.getClassNames)(this.classNames.input));
-=======
-    this.element.classList.add(this.classNames.input);
->>>>>>> 5dbea282
     this.element.hidden = true;
     // Remove element from tab index
     this.element.tabIndex = -1;
@@ -3192,11 +3161,7 @@
 Object.defineProperty(exports, "__esModule", ({
   value: true
 }));
-<<<<<<< HEAD
-exports.getClassNamesSelector = exports.getClassNames = exports.diff = exports.cloneObject = exports.existsInArray = exports.dispatchEvent = exports.sortByScore = exports.sortByAlpha = exports.strToEl = exports.sanitise = exports.isScrolledIntoView = exports.getAdjacentEl = exports.wrap = exports.isType = exports.getType = exports.generateId = exports.generateChars = exports.getRandomNumber = void 0;
-=======
-exports.parseCustomProperties = exports.diff = exports.cloneObject = exports.existsInArray = exports.dispatchEvent = exports.sortByScore = exports.sortByAlpha = exports.strToEl = exports.sanitise = exports.isScrolledIntoView = exports.getAdjacentEl = exports.wrap = exports.isType = exports.getType = exports.generateId = exports.generateChars = exports.getRandomNumber = void 0;
->>>>>>> 5dbea282
+exports.parseCustomProperties = exports.getClassNamesSelector = exports.getClassNames = exports.diff = exports.cloneObject = exports.existsInArray = exports.dispatchEvent = exports.sortByScore = exports.sortByAlpha = exports.strToEl = exports.sanitise = exports.isScrolledIntoView = exports.getAdjacentEl = exports.wrap = exports.isType = exports.getType = exports.generateId = exports.generateChars = exports.getRandomNumber = void 0;
 var getRandomNumber = function (min, max) {
   return Math.floor(Math.random() * (max - min) + min);
 };
@@ -3351,7 +3316,6 @@
   });
 };
 exports.diff = diff;
-<<<<<<< HEAD
 var getClassNames = function (ClassNames) {
   return Array.isArray(ClassNames) ? ClassNames : [ClassNames];
 };
@@ -3365,7 +3329,6 @@
   return ".".concat(option);
 };
 exports.getClassNamesSelector = getClassNamesSelector;
-=======
 var parseCustomProperties = function (customProperties) {
   if (typeof customProperties !== 'undefined') {
     try {
@@ -3377,7 +3340,6 @@
   return {};
 };
 exports.parseCustomProperties = parseCustomProperties;
->>>>>>> 5dbea282
 
 /***/ }),
 
@@ -3570,11 +3532,7 @@
   value: true
 }));
 exports.defaultState = void 0;
-<<<<<<< HEAD
 var redux_1 = __webpack_require__(857);
-=======
-var redux_1 = __webpack_require__(791);
->>>>>>> 5dbea282
 var items_1 = __importDefault(__webpack_require__(52));
 var groups_1 = __importDefault(__webpack_require__(871));
 var choices_1 = __importDefault(__webpack_require__(273));
@@ -3745,11 +3703,7 @@
   value: true
 }));
 /* eslint-disable @typescript-eslint/no-explicit-any */
-<<<<<<< HEAD
 var redux_1 = __webpack_require__(857);
-=======
-var redux_1 = __webpack_require__(791);
->>>>>>> 5dbea282
 var index_1 = __importDefault(__webpack_require__(655));
 var Store = /** @class */function () {
   function Store() {
@@ -3931,12 +3885,10 @@
 
 
 
-
 /**
  * Helpers to create HTML elements used by Choices
  * Can be overridden by providing `callbackOnCreateTemplates` option
  */
-<<<<<<< HEAD
 var __spreadArray = this && this.__spreadArray || function (to, from, pack) {
   if (pack || arguments.length === 2) for (var i = 0, l = from.length, ar; i < l; i++) {
     if (ar || !(i in from)) {
@@ -3946,8 +3898,6 @@
   }
   return to.concat(ar || Array.prototype.slice.call(from));
 };
-=======
->>>>>>> 5dbea282
 Object.defineProperty(exports, "__esModule", ({
   value: true
 }));
@@ -4002,7 +3952,6 @@
     }, _b[allowHTML ? 'innerHTML' : 'innerText'] = value, _b));
   },
   item: function (_a, _b, removeItemButton) {
-<<<<<<< HEAD
     var _c, _d, _e, _f, _g;
     var allowHTML = _a.allowHTML,
       _h = _a.classNames,
@@ -4011,16 +3960,6 @@
       highlightedState = _h.highlightedState,
       itemSelectable = _h.itemSelectable,
       placeholder = _h.placeholder;
-=======
-    var _c, _d;
-    var allowHTML = _a.allowHTML,
-      _e = _a.classNames,
-      item = _e.item,
-      button = _e.button,
-      highlightedState = _e.highlightedState,
-      itemSelectable = _e.itemSelectable,
-      placeholder = _e.placeholder;
->>>>>>> 5dbea282
     var id = _b.id,
       value = _b.value,
       label = _b.label,
@@ -4047,11 +3986,7 @@
     if (isPlaceholder) {
       (_d = div.classList).add.apply(_d, (0, utils_1.getClassNames)(placeholder));
     }
-<<<<<<< HEAD
     (_e = div.classList).add.apply(_e, highlighted ? (0, utils_1.getClassNames)(highlightedState) : (0, utils_1.getClassNames)(itemSelectable));
-=======
-    div.classList.add(highlighted ? highlightedState : itemSelectable);
->>>>>>> 5dbea282
     if (removeItemButton) {
       if (disabled) {
         (_f = div.classList).remove.apply(_f, (0, utils_1.getClassNames)(itemSelectable));
@@ -4108,7 +4043,6 @@
     return div;
   },
   choice: function (_a, _b, selectText) {
-<<<<<<< HEAD
     var _c, _d, _e, _f, _g;
     var allowHTML = _a.allowHTML,
       _h = _a.classNames,
@@ -4118,17 +4052,6 @@
       selectedState = _h.selectedState,
       itemDisabled = _h.itemDisabled,
       placeholder = _h.placeholder;
-=======
-    var _c;
-    var allowHTML = _a.allowHTML,
-      _d = _a.classNames,
-      item = _d.item,
-      itemChoice = _d.itemChoice,
-      itemSelectable = _d.itemSelectable,
-      selectedState = _d.selectedState,
-      itemDisabled = _d.itemDisabled,
-      placeholder = _d.placeholder;
->>>>>>> 5dbea282
     var id = _b.id,
       value = _b.value,
       label = _b.label,
@@ -4139,11 +4062,7 @@
       isPlaceholder = _b.placeholder;
     var div = Object.assign(document.createElement('div'), (_c = {
       id: elementId
-<<<<<<< HEAD
     }, _c[allowHTML ? 'innerHTML' : 'innerText'] = label, _c.className = "".concat((0, utils_1.getClassNames)(item).join(' '), " ").concat((0, utils_1.getClassNames)(itemChoice).join(' ')), _c));
-=======
-    }, _c[allowHTML ? 'innerHTML' : 'innerText'] = label, _c.className = "".concat(item, " ").concat(itemChoice), _c));
->>>>>>> 5dbea282
     if (isSelected) {
       (_d = div.classList).add.apply(_d, (0, utils_1.getClassNames)(selectedState));
     }
@@ -4185,16 +4104,10 @@
     return inp;
   },
   dropdown: function (_a) {
-<<<<<<< HEAD
     var _b, _c;
     var _d = _a.classNames,
       list = _d.list,
       listDropdown = _d.listDropdown;
-=======
-    var _b = _a.classNames,
-      list = _b.list,
-      listDropdown = _b.listDropdown;
->>>>>>> 5dbea282
     var div = document.createElement('div');
     (_b = div.classList).add.apply(_b, (0, utils_1.getClassNames)(list));
     (_c = div.classList).add.apply(_c, (0, utils_1.getClassNames)(listDropdown));
@@ -4212,12 +4125,7 @@
     if (type === void 0) {
       type = '';
     }
-<<<<<<< HEAD
     var classes = __spreadArray(__spreadArray([], (0, utils_1.getClassNames)(item), true), (0, utils_1.getClassNames)(itemChoice), true);
-    console.log(classes);
-=======
-    var classes = [item, itemChoice];
->>>>>>> 5dbea282
     if (type === 'no-choices') {
       classes.push(noChoices);
     } else if (type === 'no-results') {
@@ -6172,7 +6080,7 @@
 
 /***/ }),
 
-/***/ 791:
+/***/ 857:
 /***/ (function(__unused_webpack_module, __webpack_exports__, __webpack_require__) {
 
 // ESM COMPAT FLAG
@@ -6189,39 +6097,8 @@
   "legacy_createStore": function() { return /* binding */ legacy_createStore; }
 });
 
-;// CONCATENATED MODULE: ./node_modules/@babel/runtime/helpers/esm/typeof.js
-function _typeof(obj) {
-  "@babel/helpers - typeof";
-
-  return _typeof = "function" == typeof Symbol && "symbol" == typeof Symbol.iterator ? function (obj) {
-    return typeof obj;
-  } : function (obj) {
-    return obj && "function" == typeof Symbol && obj.constructor === Symbol && obj !== Symbol.prototype ? "symbol" : typeof obj;
-  }, _typeof(obj);
-}
-;// CONCATENATED MODULE: ./node_modules/@babel/runtime/helpers/esm/toPrimitive.js
-
-function _toPrimitive(input, hint) {
-  if (_typeof(input) !== "object" || input === null) return input;
-  var prim = input[Symbol.toPrimitive];
-  if (prim !== undefined) {
-    var res = prim.call(input, hint || "default");
-    if (_typeof(res) !== "object") return res;
-    throw new TypeError("@@toPrimitive must return a primitive value.");
-  }
-  return (hint === "string" ? String : Number)(input);
-}
-;// CONCATENATED MODULE: ./node_modules/@babel/runtime/helpers/esm/toPropertyKey.js
-
-
-function _toPropertyKey(arg) {
-  var key = _toPrimitive(arg, "string");
-  return _typeof(key) === "symbol" ? key : String(key);
-}
 ;// CONCATENATED MODULE: ./node_modules/@babel/runtime/helpers/esm/defineProperty.js
-
 function _defineProperty(obj, key, value) {
-  key = _toPropertyKey(key);
   if (key in obj) {
     Object.defineProperty(obj, key, {
       value: value,
