--- conflicted
+++ resolved
@@ -241,14 +241,10 @@
     var _this = this;
     this._lastAddedChoiceId = 0;
     this._lastAddedGroupId = 0;
-<<<<<<< HEAD
-    this.config = __assign(__assign(__assign({}, defaults_1.DEFAULT_CONFIG), Choices.defaults.options), userConfig);
+    this.config = __assign(__assign(__assign({}, Choices.defaults.allOptions), Choices.defaults.options), userConfig);
     options_1.ObjectsInConfig.forEach(function (key) {
-      Object.assign(_this.config[key], defaults_1.DEFAULT_CONFIG[key], Choices.defaults.options[key], userConfig[key]);
-    });
-=======
-    this.config = (0, utils_1.extend)(true, {}, Choices.defaults.allOptions, Choices.defaults.options, userConfig);
->>>>>>> 23e67e21
+      Object.assign(_this.config[key], Choices.defaults.allOptions[key], Choices.defaults.options[key], userConfig[key]);
+    });
     var invalidConfigOptions = (0, utils_1.diff)(this.config, defaults_1.DEFAULT_CONFIG);
     if (invalidConfigOptions.length) {
       console.warn('Unknown config option(s) passed', invalidConfigOptions.join(', '));
