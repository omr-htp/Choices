/* eslint-disable @typescript-eslint/no-explicit-any */
import Fuse from 'fuse.js';

import {
  activateChoices,
  addChoice,
  removeChoice,
  clearChoices,
  filterChoices,
  Result,
} from './actions/choices';
import { addGroup } from './actions/groups';
import { addItem, highlightItem, removeItem } from './actions/items';
import { clearAll } from './actions/misc';
import {
  Container,
  Dropdown,
  Input,
  List,
  WrappedInput,
  WrappedSelect,
} from './components';
import {
  EVENTS,
  KEY_CODES,
  SELECT_MULTIPLE_TYPE,
  SELECT_ONE_TYPE,
  TEXT_TYPE,
} from './constants';
import { DEFAULT_CONFIG } from './defaults';
import { InputChoice } from './interfaces/input-choice';
import { InputGroup } from './interfaces/input-group';
import { Notice } from './interfaces/notice';
import { Options, ObjectsInConfig } from './interfaces/options';
import { PassedElement } from './interfaces/passed-element';
import { State } from './interfaces/state';
import {
  diff,
  existsInArray,
  generateId,
  getAdjacentEl,
  getClassNames,
  getClassNamesSelector,
  isScrolledIntoView,
  parseDataSetId,
  sanitise,
  sortByScore,
  strToEl,
} from './lib/utils';
import { defaultState } from './reducers';
import Store from './store/store';
import templates, { escapeForTemplate } from './templates';
import { mapInputToChoice } from './lib/choice-input';
import { ChoiceFull } from './interfaces/choice-full';
import { GroupFull } from './interfaces/group-full';
import { PassedElementType } from './interfaces';
import { Choices as ChoicesInterface } from './interfaces/choices';

/** @see {@link http://browserhacks.com/#hack-acea075d0ac6954f275a70023906050c} */
const IS_IE11 =
  '-ms-scroll-limit' in document.documentElement.style &&
  '-ms-ime-align' in document.documentElement.style;

const USER_DEFAULTS: Partial<Options> = {};

/**
 * Choices
 * @author Josh Johnson<josh@joshuajohnson.co.uk>
 */
class Choices implements ChoicesInterface {
  static get defaults(): {
    options: Partial<Options>;
    allOptions: Options;
    templates: typeof templates;
  } {
    return Object.preventExtensions({
      get options(): Partial<Options> {
        return USER_DEFAULTS;
      },
      get allOptions(): Options {
        return DEFAULT_CONFIG;
      },
      get templates(): typeof templates {
        return templates;
      },
    });
  }

  initialised: boolean;

  config: Options;

  passedElement: WrappedInput | WrappedSelect;

  containerOuter: Container;

  containerInner: Container;

  choiceList: List;

  itemList: List;

  input: Input;

  dropdown: Dropdown;

  _elementType: PassedElementType;

  _isTextElement: boolean;

  _isSelectOneElement: boolean;

  _isSelectMultipleElement: boolean;

  _isSelectElement: boolean;

  _store: Store;

  _templates: typeof templates;

  _initialState: State;

  _currentState: State;

  _prevState: State;

  _lastAddedChoiceId: number = 0;

  _lastAddedGroupId: number = 0;

  _currentValue: string;

  _canSearch: boolean;

  _isScrollingOnIe: boolean;

  _highlightPosition: number;

  _wasTap: boolean;

  _isSearching: boolean;

  _placeholderValue: string | null;

  _baseId: string;

  _direction: HTMLElement['dir'];

  _idNames: {
    itemChoice: string;
  };

  _presetChoices: (ChoiceFull | GroupFull)[];

  _presetItems: ChoiceFull[];

  _initialItems: string[];

  constructor(
    element:
      | string
      | Element
      | HTMLInputElement
      | HTMLSelectElement = '[data-choice]',
    userConfig: Partial<Options> = {},
  ) {
<<<<<<< HEAD
    this.config = {
      ...DEFAULT_CONFIG,
      ...Choices.defaults.options,
      ...userConfig,
    } as Options;
    ObjectsInConfig.forEach((key) => {
      Object.assign(
        this.config[key],
        DEFAULT_CONFIG[key],
        Choices.defaults.options[key],
        userConfig[key],
      );
    });
=======
    this.config = extend(
      true,
      {},
      Choices.defaults.allOptions,
      Choices.defaults.options,
      userConfig,
    ) as Options;
>>>>>>> 23e67e21

    const invalidConfigOptions = diff(this.config, DEFAULT_CONFIG);
    if (invalidConfigOptions.length) {
      console.warn(
        'Unknown config option(s) passed',
        invalidConfigOptions.join(', '),
      );
    }

    if (
      !this.config.silent &&
      this.config.allowHTML &&
      this.config.allowHtmlUserInput
    ) {
      if (this.config.addItems) {
        console.warn(
          'Warning: allowHTML/allowHtmlUserInput/addItems all being true is strongly not recommended and may lead to XSS attacks',
        );
      }
      if (this.config.addChoices) {
        console.warn(
          'Warning: allowHTML/allowHtmlUserInput/addChoices all being true is strongly not recommended and may lead to XSS attacks',
        );
      }
    }

    const documentElement = this.config.shadowRoot || document.documentElement;
    const passedElement =
      typeof element === 'string'
        ? documentElement.querySelector(element)
        : element;

    if (
      !(
        passedElement instanceof HTMLInputElement ||
        passedElement instanceof HTMLSelectElement
      )
    ) {
      if (!passedElement && typeof element === 'string') {
        throw TypeError(`Selector ${element} failed to find an element`);
      }
      throw TypeError(
        `Expected one of the following types text|select-one|select-multiple`,
      );
    }

    this._elementType = passedElement.type as PassedElementType;
    this._isTextElement = this._elementType === TEXT_TYPE;
    if (this._isTextElement || this.config.maxItemCount !== 1) {
      this.config.singleModeForMultiSelect = false;
    }
    if (this.config.singleModeForMultiSelect) {
      this._elementType = SELECT_MULTIPLE_TYPE;
    }
    this._isSelectOneElement = this._elementType === SELECT_ONE_TYPE;
    this._isSelectMultipleElement = this._elementType === SELECT_MULTIPLE_TYPE;
    this._isSelectElement =
      this._isSelectOneElement || this._isSelectMultipleElement;

    if (!['auto', 'always'].includes(`${this.config.renderSelectedChoices}`)) {
      this.config.renderSelectedChoices = 'auto';
    }

    if (
      userConfig.addItemFilter &&
      typeof userConfig.addItemFilter !== 'function'
    ) {
      const re =
        userConfig.addItemFilter instanceof RegExp
          ? userConfig.addItemFilter
          : new RegExp(userConfig.addItemFilter);

      this.config.addItemFilter = re.test.bind(re);
    }

    if (this._isTextElement) {
      this.passedElement = new WrappedInput({
        element: passedElement as HTMLInputElement,
        classNames: this.config.classNames,
        delimiter: this.config.delimiter,
      });
    } else {
      this.passedElement = new WrappedSelect({
        element: passedElement as HTMLSelectElement,
        classNames: this.config.classNames,
        template: (data: ChoiceFull): HTMLOptionElement =>
          this._templates.option(data),
      });
    }

    this.initialised = false;

    this._store = new Store();
    this._initialState = defaultState;
    this._currentState = defaultState;
    this._prevState = defaultState;
    this._currentValue = '';
    this._canSearch = !!this.config.searchEnabled;
    this._isScrollingOnIe = false;
    this._highlightPosition = 0;
    this._wasTap = true;
    this._placeholderValue = this._generatePlaceholderValue();
    this._baseId = generateId(this.passedElement.element, 'choices-');

    /**
     * setting direction in cases where it's explicitly set on passedElement
     * or when calculated direction is different from the document
     */
    this._direction = this.passedElement.dir;

    if (!this._direction) {
      const { direction: elementDirection } = window.getComputedStyle(
        this.passedElement.element,
      );
      const { direction: documentDirection } = window.getComputedStyle(
        document.documentElement,
      );
      if (elementDirection !== documentDirection) {
        this._direction = elementDirection;
      }
    }

    this._idNames = {
      itemChoice: 'item-choice',
    };

    if (this._isTextElement) {
      // Assign preset items from passed object first
      this._presetItems = this.config.items.map((e: InputChoice | string) =>
        mapInputToChoice(e, false),
      );
      // Add any values passed from attribute
      const { value } = this.passedElement;
      if (value) {
        const elementItems: ChoiceFull[] = value
          .split(this.config.delimiter)
          .map((e: InputChoice | string) => mapInputToChoice(e, false));
        this._presetItems = this._presetItems.concat(elementItems);
      }
    } else if (this._isSelectElement) {
      // Assign preset choices from passed object
      this._presetChoices = this.config.choices.map((e: InputChoice) =>
        mapInputToChoice(e, true),
      );
      // Create array of choices from option elements
      const choicesFromOptions = (
        this.passedElement as WrappedSelect
      ).optionsAsChoices();
      if (choicesFromOptions) {
        this._presetChoices.push(...choicesFromOptions);
      }
    }

    this._render = this._render.bind(this);
    this._onFocus = this._onFocus.bind(this);
    this._onBlur = this._onBlur.bind(this);
    this._onKeyUp = this._onKeyUp.bind(this);
    this._onKeyDown = this._onKeyDown.bind(this);
    this._onClick = this._onClick.bind(this);
    this._onTouchMove = this._onTouchMove.bind(this);
    this._onTouchEnd = this._onTouchEnd.bind(this);
    this._onMouseDown = this._onMouseDown.bind(this);
    this._onMouseOver = this._onMouseOver.bind(this);
    this._onFormReset = this._onFormReset.bind(this);
    this._onSelectKey = this._onSelectKey.bind(this);
    this._onEnterKey = this._onEnterKey.bind(this);
    this._onEscapeKey = this._onEscapeKey.bind(this);
    this._onDirectionKey = this._onDirectionKey.bind(this);
    this._onDeleteKey = this._onDeleteKey.bind(this);

    // If element has already been initialised with Choices, fail silently
    if (this.passedElement.isActive) {
      if (!this.config.silent) {
        console.warn(
          'Trying to initialise Choices on element already initialised',
          { element },
        );
      }

      this.initialised = true;

      return;
    }

    // Let's go
    this.init();
    // preserve the selected item list after setup for form reset
    this._initialItems = this._store.activeItems.map((choice) => choice.value);
  }

  init(): void {
    if (this.initialised) {
      return;
    }

    this._createTemplates();
    this._createElements();
    this._createStructure();

    this._store.subscribe(this._render);

    this._render();
    this._addEventListeners();

    const shouldDisable =
      !this.config.addItems ||
      this.passedElement.element.hasAttribute('disabled');

    if (shouldDisable) {
      this.disable();
    }

    this.initialised = true;

    const { callbackOnInit } = this.config;
    // Run callback if it is a function
    if (callbackOnInit && typeof callbackOnInit === 'function') {
      callbackOnInit.call(this);
    }
  }

  destroy(): void {
    if (!this.initialised) {
      return;
    }

    this._removeEventListeners();
    this.passedElement.reveal();
    this.containerOuter.unwrap(this.passedElement.element);

    this.clearStore();

    this._templates = templates;
    this.initialised = false;
  }

  enable(): this {
    if (this.passedElement.isDisabled) {
      this.passedElement.enable();
    }

    if (this.containerOuter.isDisabled) {
      this._addEventListeners();
      this.input.enable();
      this.containerOuter.enable();
    }

    return this;
  }

  disable(): this {
    if (!this.passedElement.isDisabled) {
      this.passedElement.disable();
    }

    if (!this.containerOuter.isDisabled) {
      this._removeEventListeners();
      this.input.disable();
      this.containerOuter.disable();
    }

    return this;
  }

  highlightItem(item: InputChoice, runEvent = true): this {
    const { id } = item;
    if (!id) {
      return this;
    }

    this._store.dispatch(highlightItem(id, true));

    if (runEvent) {
      this.passedElement.triggerEvent(
        EVENTS.highlightItem,
        this._getChoiceForEvent(id),
      );
    }

    return this;
  }

  unhighlightItem(item: InputChoice): this {
    const { id } = item;
    if (!id) {
      return this;
    }

    this._store.dispatch(highlightItem(id, false));

    this.passedElement.triggerEvent(
      EVENTS.highlightItem,
      this._getChoiceForEvent(id),
    );

    return this;
  }

  highlightAll(): this {
    this._store.withDeferRendering(() => {
      this._store.items.forEach((item) => this.highlightItem(item));
    });

    return this;
  }

  unhighlightAll(): this {
    this._store.withDeferRendering(() => {
      this._store.items.forEach((item) => this.unhighlightItem(item));
    });

    return this;
  }

  removeActiveItemsByValue(value: string): this {
    this._store.withDeferRendering(() => {
      this._store.activeItems
        .filter((item) => item.value === value)
        .forEach((item) => this._removeItem(item));
    });

    return this;
  }

  removeActiveItems(excludedId: number): this {
    this._store.withDeferRendering(() => {
      this._store.activeItems
        .filter(({ id }) => id !== excludedId)
        .forEach((item) => this._removeItem(item));
    });

    return this;
  }

  removeHighlightedItems(runEvent = false): this {
    this._store.withDeferRendering(() => {
      this._store.highlightedActiveItems.forEach((item) => {
        this._removeItem(item);
        // If this action was performed by the user
        // trigger the event
        if (runEvent) {
          this._triggerChange(item.value);
        }
      });
    });

    return this;
  }

  showDropdown(preventInputFocus?: boolean): this {
    if (this.dropdown.isActive) {
      return this;
    }

    requestAnimationFrame(() => {
      this.dropdown.show();
      this.containerOuter.open(this.dropdown.distanceFromTopWindow);

      if (!preventInputFocus && this._canSearch) {
        this.input.focus();
      }

      this.passedElement.triggerEvent(EVENTS.showDropdown, {});
    });

    return this;
  }

  hideDropdown(preventInputBlur?: boolean): this {
    if (!this.dropdown.isActive) {
      return this;
    }

    requestAnimationFrame(() => {
      this.dropdown.hide();
      this.containerOuter.close();

      if (!preventInputBlur && this._canSearch) {
        this.input.removeActiveDescendant();
        this.input.blur();
      }

      this.passedElement.triggerEvent(EVENTS.hideDropdown, {});
    });

    return this;
  }

  getValue(valueOnly = false): string[] | InputChoice[] | InputChoice | string {
    const values = this._store.activeItems.reduce<any[]>(
      (selectedItems, item) => {
        const itemValue = valueOnly ? item.value : item;
        selectedItems.push(itemValue);

        return selectedItems;
      },
      [],
    );

    return this._isSelectOneElement || this.config.singleModeForMultiSelect
      ? values[0]
      : values;
  }

  setValue(items: string[] | InputChoice[]): this {
    if (!this.initialised) {
      return this;
    }

    this._store.withDeferRendering(() => {
      items.forEach((value: string | InputChoice) => {
        this._addChoice(mapInputToChoice(value, false));
      });
    });

    return this;
  }

  setChoiceByValue(value: string | string[]): this {
    if (!this.initialised || this._isTextElement) {
      return this;
    }
    this._store.withDeferRendering(() => {
      // If only one value has been passed, convert to array
      const choiceValue = Array.isArray(value) ? value : [value];

      // Loop through each value and
      choiceValue.forEach((val) => this._findAndSelectChoiceByValue(val));
    });

    return this;
  }

  /**
   * Set choices of select input via an array of objects (or function that returns array of object or promise of it),
   * a value field name and a label field name.
   * This behaves the same as passing items via the choices option but can be called after initialising Choices.
   * This can also be used to add groups of choices (see example 2); Optionally pass a true `replaceChoices` value to remove any existing choices.
   * Optionally pass a `customProperties` object to add additional data to your choices (useful when searching/filtering etc).
   *
   * **Input types affected:** select-one, select-multiple
   *
   * @example
   * ```js
   * const example = new Choices(element);
   *
   * example.setChoices([
   *   {value: 'One', label: 'Label One', disabled: true},
   *   {value: 'Two', label: 'Label Two', selected: true},
   *   {value: 'Three', label: 'Label Three'},
   * ], 'value', 'label', false);
   * ```
   *
   * @example
   * ```js
   * const example = new Choices(element);
   *
   * example.setChoices(async () => {
   *   try {
   *      const items = await fetch('/items');
   *      return items.json()
   *   } catch(err) {
   *      console.error(err)
   *   }
   * });
   * ```
   *
   * @example
   * ```js
   * const example = new Choices(element);
   *
   * example.setChoices([{
   *   label: 'Group one',
   *   id: 1,
   *   disabled: false,
   *   choices: [
   *     {value: 'Child One', label: 'Child One', selected: true},
   *     {value: 'Child Two', label: 'Child Two',  disabled: true},
   *     {value: 'Child Three', label: 'Child Three'},
   *   ]
   * },
   * {
   *   label: 'Group two',
   *   id: 2,
   *   disabled: false,
   *   choices: [
   *     {value: 'Child Four', label: 'Child Four', disabled: true},
   *     {value: 'Child Five', label: 'Child Five'},
   *     {value: 'Child Six', label: 'Child Six', customProperties: {
   *       description: 'Custom description about child six',
   *       random: 'Another random custom property'
   *     }},
   *   ]
   * }], 'value', 'label', false);
   * ```
   */
  setChoices(
    choicesArrayOrFetcher:
      | (InputChoice | InputGroup)[]
      | ((
          instance: Choices,
        ) =>
          | (InputChoice | InputGroup)[]
          | Promise<(InputChoice | InputGroup)[]>) = [],
    value: string | null = 'value',
    label = 'label',
    replaceChoices = false,
  ): this | Promise<this> {
    if (!this.initialised) {
      throw new ReferenceError(
        `setChoices was called on a non-initialized instance of Choices`,
      );
    }
    if (!this._isSelectElement) {
      throw new TypeError(`setChoices can't be used with INPUT based Choices`);
    }

    if (typeof value !== 'string' || !value) {
      throw new TypeError(
        `value parameter must be a name of 'value' field in passed objects`,
      );
    }

    // Clear choices if needed
    if (replaceChoices) {
      this.clearChoices();
    }

    if (typeof choicesArrayOrFetcher === 'function') {
      // it's a choices fetcher function
      const fetcher = choicesArrayOrFetcher(this);

      if (typeof Promise === 'function' && fetcher instanceof Promise) {
        // that's a promise
        // eslint-disable-next-line no-promise-executor-return
        return new Promise((resolve) => requestAnimationFrame(resolve))
          .then(() => this._handleLoadingState(true))
          .then(() => fetcher)
          .then((data: InputChoice[]) =>
            this.setChoices(data, value, label, replaceChoices),
          )
          .catch((err) => {
            if (!this.config.silent) {
              console.error(err);
            }
          })
          .then(() => this._handleLoadingState(false))
          .then(() => this);
      }

      // function returned something else than promise, let's check if it's an array of choices
      if (!Array.isArray(fetcher)) {
        throw new TypeError(
          `.setChoices first argument function must return either array of choices or Promise, got: ${typeof fetcher}`,
        );
      }

      // recursion with results, it's sync and choices were cleared already
      return this.setChoices(fetcher, value, label, false);
    }

    if (!Array.isArray(choicesArrayOrFetcher)) {
      throw new TypeError(
        `.setChoices must be called either with array of choices with a function resulting into Promise of array of choices`,
      );
    }

    this.containerOuter.removeLoadingState();

    this._store.withDeferRendering(() => {
      const isDefaultValue = value === 'value';
      const isDefaultLabel = label === 'label';

      choicesArrayOrFetcher.forEach(
        (groupOrChoice: InputGroup | InputChoice) => {
          if ('choices' in groupOrChoice) {
            let group = groupOrChoice;
            if (!isDefaultLabel) {
              group = {
                ...group,
                label: group[label],
              } as InputGroup;
            }

            this._addGroup(mapInputToChoice(group, true));
          } else {
            let choice = groupOrChoice;
            if (!isDefaultLabel || !isDefaultValue) {
              choice = {
                ...choice,
                value: choice[value],
                label: choice[label],
              } as InputChoice;
            }
            this._addChoice(mapInputToChoice(choice, false));
          }
        },
      );
    });

    return this;
  }

  refresh(
    withEvents: boolean = false,
    selectFirstOption: boolean = false,
    deselectAll: boolean = false,
  ): this {
    if (!this._isSelectElement) {
      if (!this.config.silent) {
        console.warn(
          'refresh method can only be used on choices backed by a <select> element',
        );
      }

      return this;
    }

    this._store.withDeferRendering(() => {
      const choicesFromOptions = (
        this.passedElement as WrappedSelect
      ).optionsAsChoices();

      const { items } = this._store;
      // Build the list of items which require preserving
      const existingItems = {};
      if (!deselectAll) {
        items.forEach((choice) => {
          if (
            choice.id &&
            choice.active &&
            choice.selected &&
            !choice.disabled
          ) {
            existingItems[choice.value] = true;
          }
        });
      }

      choicesFromOptions.forEach((groupOrChoice) => {
        if ('choices' in groupOrChoice) {
          return;
        }

        const choice = groupOrChoice;
        if (deselectAll) {
          choice.selected = false;
        } else if (existingItems[choice.value]) {
          choice.selected = true;
        }
      });

      this.clearStore();
      /* @todo only generate add events for the added options instead of all
      if (withEvents) {
        items.forEach((choice) => {
          if (existingItems[choice.value]) {
            this.passedElement.triggerEvent(
              EVENTS.removeItem,
              this._getChoiceForEvent(choice),
            );
          }
        });
      }
      */

      // load new choices & items
      this._addPredefinedChoices(
        choicesFromOptions,
        selectFirstOption,
        withEvents,
      );

      // re-do search if required
      if (this._isSearching) {
        this._searchChoices(this.input.value);
      }
    });

    return this;
  }

  removeChoice(value: string): this {
    this._store.dispatch(removeChoice(value));

    return this;
  }

  clearChoices(): this {
    this._store.dispatch(clearChoices());

    return this;
  }

  clearStore(): this {
    this._store.dispatch(clearAll());
    this._lastAddedChoiceId = 0;
    this._lastAddedGroupId = 0;

    return this;
  }

  clearInput(): this {
    const shouldSetInputWidth = !this._isSelectOneElement;
    this.input.clear(shouldSetInputWidth);

    if (!this._isTextElement && this._canSearch) {
      this._isSearching = false;
      this._currentValue = '';
      this._store.dispatch(activateChoices(true));
    }

    return this;
  }

  _render(): void {
    if (this._store.isLoading()) {
      return;
    }

    this._currentState = this._store.state;

    const stateChanged =
      this._currentState.choices !== this._prevState.choices ||
      this._currentState.groups !== this._prevState.groups ||
      this._currentState.items !== this._prevState.items;
    const shouldRenderChoices = this._isSelectElement;
    const shouldRenderItems =
      this._currentState.items !== this._prevState.items;

    if (!stateChanged) {
      return;
    }

    if (shouldRenderChoices) {
      this._renderChoices();
    }

    if (shouldRenderItems) {
      this._renderItems();
    }

    this._prevState = this._currentState;
  }

  _renderChoices(): void {
    const { activeGroups, activeChoices } = this._store;
    let choiceListFragment = document.createDocumentFragment();

    this.choiceList.clear();

    if (this.config.resetScrollPosition) {
      requestAnimationFrame(() => this.choiceList.scrollToTop());
    }

    // If we have grouped options
    if (activeGroups.length >= 1 && !this._isSearching) {
      // If we have a placeholder choice along with groups
      const activePlaceholders = activeChoices.filter(
        (activeChoice) =>
          activeChoice.placeholder && activeChoice.groupId === -1,
      );
      if (activePlaceholders.length >= 1) {
        choiceListFragment = this._createChoicesFragment(
          activePlaceholders,
          choiceListFragment,
        );
      }
      choiceListFragment = this._createGroupsFragment(
        activeGroups,
        activeChoices,
        choiceListFragment,
      );
    } else if (activeChoices.length >= 1) {
      choiceListFragment = this._createChoicesFragment(
        activeChoices,
        choiceListFragment,
      );
    }

    const { activeItems } = this._store; // If we have choices to show

    if (
      choiceListFragment.childNodes &&
      choiceListFragment.childNodes.length > 0
    ) {
      const canAddItem = this._canAddItem(activeItems, this.input.value);

      // ...and we can select them
      if (canAddItem.response) {
        // ...append them and highlight the first choice
        this.choiceList.append(choiceListFragment);
        this._highlightChoice();
      } else {
        const notice = this._templates.notice(this.config, canAddItem.notice);
        this.choiceList.append(notice);
      }
    } else {
      // Otherwise show a notice
      const canAddChoice = this._canAddChoice(activeItems, this.input.value);

      let dropdownItem: Element | DocumentFragment;

      if (canAddChoice.response) {
        dropdownItem = this._templates.notice(this.config, canAddChoice.notice);
      } else if (this._isSearching) {
        const notice =
          typeof this.config.noResultsText === 'function'
            ? this.config.noResultsText()
            : this.config.noResultsText;

        dropdownItem = this._templates.notice(
          this.config,
          notice,
          'no-results',
        );
      } else {
        const notice =
          typeof this.config.noChoicesText === 'function'
            ? this.config.noChoicesText()
            : this.config.noChoicesText;

        dropdownItem = this._templates.notice(
          this.config,
          notice,
          'no-choices',
        );
      }

      this.choiceList.append(dropdownItem);
    }
  }

  _renderItems(): void {
    const activeItems = this._store.activeItems || [];
    this.itemList.clear();

    // Create a fragment to store our list items
    // (so we don't have to update the DOM for each item)
    const itemListFragment = this._createItemsFragment(activeItems);

    // If we have items to add, append them
    if (itemListFragment.childNodes) {
      this.itemList.append(itemListFragment);
    }
  }

  _createGroupsFragment(
    groups: GroupFull[],
    choices: ChoiceFull[],
    fragment: DocumentFragment = document.createDocumentFragment(),
  ): DocumentFragment {
    const getGroupChoices = (group: GroupFull): ChoiceFull[] =>
      choices.filter((choice) => {
        if (this._isSelectOneElement) {
          return choice.groupId === group.id;
        }

        return (
          choice.groupId === group.id &&
          (this.config.renderSelectedChoices === 'always' || !choice.selected)
        );
      });

    // If sorting is enabled, filter groups
    if (this.config.shouldSort) {
      groups.sort(this.config.sorter);
    }

    // Add Choices without group first, regardless of sort, otherwise they won't be distinguishable
    // from the last group
    const choicesWithoutGroup = choices.filter((c) => c.groupId === 0);
    if (choicesWithoutGroup.length > 0) {
      this._createChoicesFragment(choicesWithoutGroup, fragment, false);
    }

    groups.forEach((group) => {
      const groupChoices = getGroupChoices(group);
      if (groupChoices.length >= 1) {
        const dropdownGroup = this._templates.choiceGroup(this.config, group);
        fragment.appendChild(dropdownGroup);
        this._createChoicesFragment(groupChoices, fragment, true);
      }
    });

    return fragment;
  }

  _createChoicesFragment(
    choices: ChoiceFull[],
    fragment: DocumentFragment = document.createDocumentFragment(),
    withinGroup = false,
  ): DocumentFragment {
    // Create a fragment to store our list items (so we don't have to update the DOM for each item)
    const {
      renderSelectedChoices,
      searchResultLimit,
      renderChoiceLimit,
      appendGroupInSearch,
    } = this.config;
    const filter = this._isSearching ? sortByScore : this.config.sorter;
    const appendChoice = (choice: ChoiceFull): void => {
      const shouldRender =
        renderSelectedChoices === 'auto'
          ? this._isSelectOneElement || !choice.selected
          : true;

      if (shouldRender) {
        const dropdownItem = this._templates.choice(
          this.config,
          choice,
          this.config.itemSelectText,
        );
        if (appendGroupInSearch) {
          let groupName: string = '';
          this._store.groups.every((group) => {
            if (group.id === choice.groupId) {
              groupName = group.label;

              return false;
            }

            return true;
          });
          if (groupName && this._isSearching) {
            dropdownItem.innerHTML += ` (${groupName})`;
          }
        }
        fragment.appendChild(dropdownItem);
      }
    };

    let rendererableChoices = choices;

    if (renderSelectedChoices === 'auto' && !this._isSelectOneElement) {
      rendererableChoices = choices.filter((choice) => !choice.selected);
    }

    if (this._isSelectElement) {
      const backingOptions = choices.filter((choice) => !choice.element);
      if (backingOptions.length !== 0) {
        (this.passedElement as WrappedSelect).addOptions(backingOptions);
      }
    }

    // Split array into placeholders and "normal" choices
    const { placeholderChoices, normalChoices } = rendererableChoices.reduce(
      (acc, choice: ChoiceFull) => {
        if (choice.placeholder) {
          acc.placeholderChoices.push(choice);
        } else {
          acc.normalChoices.push(choice);
        }

        return acc;
      },
      {
        placeholderChoices: [] as ChoiceFull[],
        normalChoices: [] as ChoiceFull[],
      },
    );

    // If sorting is enabled or the user is searching, filter choices
    if (this.config.shouldSort || this._isSearching) {
      normalChoices.sort(filter);
    }

    let choiceLimit = rendererableChoices.length;

    // Prepend placeholeder
    const sortedChoices = this._isSelectOneElement
      ? [...placeholderChoices, ...normalChoices]
      : normalChoices;

    if (this._isSearching) {
      choiceLimit = searchResultLimit;
    } else if (renderChoiceLimit && renderChoiceLimit > 0 && !withinGroup) {
      choiceLimit = renderChoiceLimit;
    }

    // Add each choice to dropdown within range
    for (let i = 0; i < choiceLimit; i += 1) {
      if (sortedChoices[i]) {
        appendChoice(sortedChoices[i]);
      }
    }

    return fragment;
  }

  _createItemsFragment(
    items: InputChoice[],
    fragment: DocumentFragment = document.createDocumentFragment(),
  ): DocumentFragment {
    // Create fragment to add elements to
    const { shouldSortItems, sorter, removeItemButton } = this.config;

    // If sorting is enabled, filter items
    if (shouldSortItems && !this._isSelectOneElement) {
      items.sort(sorter);
    }

    if (this._isTextElement) {
      // Update the value of the hidden input
      this.passedElement.value = items
        .map(({ value }) => value)
        .join(this.config.delimiter);
    }

    const addItemToFragment = (item: ChoiceFull): void => {
      // Create new list element
      const listItem = this._templates.item(
        this.config,
        item,
        removeItemButton,
      );
      // Append it to list
      fragment.appendChild(listItem);
    };

    // Add each list item to list
    items.forEach(addItemToFragment);

    return fragment;
  }

  _getChoiceForEvent(id: number | ChoiceFull): object | undefined {
    const choice =
      typeof id === 'object'
        ? id
        : this._store.choices.find((obj) => obj.id === id);

    if (!choice) {
      return undefined;
    }

    const group =
      choice.groupId > 0 ? this._store.getGroupById(choice.groupId) : null;

    return {
      id: choice.id,
      value: choice.value,
      label: choice.label,
      labelClass: choice.labelClass,
      labelDescription: choice.labelDescription,
      customProperties: choice.customProperties,
      groupValue: group && group.label ? group.label : null,
      element: choice.element,
      keyCode: choice.keyCode,
    };
  }

  _triggerChange(value): void {
    if (value === undefined || value === null) {
      return;
    }

    this.passedElement.triggerEvent(EVENTS.change, {
      value,
    });
  }

  _selectPlaceholderChoice(placeholderChoice: ChoiceFull): void {
    this._addItem(placeholderChoice);

    if (placeholderChoice.value) {
      this._triggerChange(placeholderChoice.value);
    }
  }

  _handleButtonAction(activeItems?: ChoiceFull[], element?: HTMLElement): void {
    if (
      !activeItems ||
      !this.config.removeItems ||
      !this.config.removeItemButton
    ) {
      return;
    }

    const id = element && parseDataSetId(element.parentNode as HTMLElement);
    const itemToRemove = id && activeItems.find((item) => item.id === id);
    if (!itemToRemove) {
      return;
    }

    // Remove item associated with button
    this._removeItem(itemToRemove);
    this._triggerChange(itemToRemove.value);

    if (this._isSelectOneElement && this._store.placeholderChoice) {
      this._selectPlaceholderChoice(this._store.placeholderChoice);
    }
  }

  _handleItemAction(
    activeItems?: InputChoice[],
    element?: HTMLElement,
    hasShiftKey = false,
  ): void {
    if (!activeItems || !this.config.removeItems || this._isSelectOneElement) {
      return;
    }

    const id = parseDataSetId(element);
    if (!id) {
      return;
    }

    // We only want to select one item with a click
    // so we deselect any items that aren't the target
    // unless shift is being pressed
    activeItems.forEach((item) => {
      if (item.id === id && !item.highlighted) {
        this.highlightItem(item);
      } else if (!hasShiftKey && item.highlighted) {
        this.unhighlightItem(item);
      }
    });

    // Focus input as without focus, a user cannot do anything with a
    // highlighted item
    this.input.focus();
  }

  _handleChoiceAction(activeItems?: ChoiceFull[], element?: HTMLElement): void {
    if (!activeItems) {
      return;
    }

    // If we are clicking on an option
    const id = parseDataSetId(element);
    const choice = id && this._store.getChoiceById(id);
    if (!choice) {
      return;
    }

    const passedKeyCode =
      activeItems[0] && activeItems[0].keyCode
        ? activeItems[0].keyCode
        : undefined;
    const hasActiveDropdown = this.dropdown.isActive;

    // Update choice keyCode
    choice.keyCode = passedKeyCode;

    this.passedElement.triggerEvent(EVENTS.choice, {
      choice,
    });

    let triggerChange = false;
    this._store.withDeferRendering(() => {
      if (!choice.selected && !choice.disabled) {
        const canAddItem = this._canAddItem(activeItems, choice.value);

        if (canAddItem.response) {
          if (this.config.singleModeForMultiSelect) {
            const lastItem = activeItems[activeItems.length - 1];
            if (lastItem) {
              this._removeItem(lastItem);
            }
          }
          this._addItem(choice);

          triggerChange = true;
        }
      }

      this.clearInput();
    });
    if (triggerChange) {
      this._triggerChange(choice.value);
    }

    // We want to close the dropdown if we are dealing with a single select box
    if (
      hasActiveDropdown &&
      (this.config.singleModeForMultiSelect || this._isSelectOneElement)
    ) {
      this.hideDropdown(true);
      this.containerOuter.focus();
    }
  }

  _handleBackspace(activeItems?: ChoiceFull[]): void {
    if (!this.config.removeItems || !activeItems) {
      return;
    }

    const lastItem = activeItems[activeItems.length - 1];
    const hasHighlightedItems = activeItems.some((item) => item.highlighted);

    // If editing the last item is allowed and there are not other selected items,
    // we can edit the item value. Otherwise if we can remove items, remove all selected items
    if (this.config.editItems && !hasHighlightedItems && lastItem) {
      this.input.value = lastItem.value;
      this.input.setWidth();
      this._removeItem(lastItem);
      this._triggerChange(lastItem.value);
    } else {
      if (!hasHighlightedItems) {
        // Highlight last item if none already highlighted
        this.highlightItem(lastItem, false);
      }
      this.removeHighlightedItems(true);
    }
  }

  // noinspection JSUnusedGlobalSymbols
  _startLoading(): void {
    this._store.startDeferRendering();
  }

  // noinspection JSUnusedGlobalSymbols
  _stopLoading(): void {
    this._store.stopDeferRendering();
  }

  _handleLoadingState(setLoading = true): void {
    let placeholderItem = this.itemList.getChild(
      getClassNamesSelector(this.config.classNames.placeholder),
    );

    if (setLoading) {
      this.disable();
      this.containerOuter.addLoadingState();

      if (this._isSelectOneElement) {
        if (!placeholderItem) {
          placeholderItem = this._templates.placeholder(
            this.config,
            this.config.loadingText,
          );

          if (placeholderItem) {
            this.itemList.append(placeholderItem);
          }
        } else {
          placeholderItem.innerHTML = this.config.loadingText;
        }
      } else {
        this.input.placeholder = this.config.loadingText;
      }
    } else {
      this.enable();
      this.containerOuter.removeLoadingState();

      if (this._isSelectOneElement) {
        if (placeholderItem) {
          placeholderItem.innerHTML = this._placeholderValue || '';
        }
      } else {
        this.input.placeholder = this._placeholderValue || '';
      }
    }
  }

  _handleSearch(value?: string): void {
    if (!this.input.isFocussed) {
      return;
    }

    const { choices } = this._store;
    const { searchFloor, searchChoices } = this.config;
    const hasUnactiveChoices = choices.some((option) => !option.active);

    // Check that we have a value to search and the input was an alphanumeric character
    if (
      value !== null &&
      typeof value !== 'undefined' &&
      value.length >= searchFloor
    ) {
      const resultCount = searchChoices ? this._searchChoices(value) : 0;
      // Trigger search event
      this.passedElement.triggerEvent(EVENTS.search, {
        value,
        resultCount,
      });
    } else if (hasUnactiveChoices) {
      // Otherwise reset choices to active
      this._isSearching = false;
      this._store.dispatch(activateChoices(true));
    }
  }

  _canAddChoice(activeItems: InputChoice[], value: string): Notice {
    const canAddItem = this._canAddItem(activeItems, value);

    canAddItem.response = this.config.addChoices && canAddItem.response;

    return canAddItem;
  }

  _canAddItem(activeItems: InputChoice[], value: string): Notice {
    let canAddItem = true;
    let notice =
      typeof this.config.addItemText === 'function'
        ? this.config.addItemText(sanitise(value), value)
        : this.config.addItemText;

    if (!this._isSelectOneElement) {
      const isDuplicateValue = existsInArray(activeItems, value);

      if (
        this.config.maxItemCount > 0 &&
        this.config.maxItemCount <= activeItems.length
      ) {
        // If there is a max entry limit and we have reached that limit
        // don't update
        if (!this.config.singleModeForMultiSelect) {
          canAddItem = false;
          notice =
            typeof this.config.maxItemText === 'function'
              ? this.config.maxItemText(this.config.maxItemCount)
              : this.config.maxItemText;
        }
      }

      if (
        !this.config.duplicateItemsAllowed &&
        isDuplicateValue &&
        canAddItem
      ) {
        canAddItem = false;
        notice =
          typeof this.config.uniqueItemText === 'function'
            ? this.config.uniqueItemText(sanitise(value), value)
            : this.config.uniqueItemText;
      }

      if (
        this._isTextElement &&
        this.config.addItems &&
        canAddItem &&
        typeof this.config.addItemFilter === 'function' &&
        !this.config.addItemFilter(value)
      ) {
        canAddItem = false;
        notice =
          typeof this.config.customAddItemText === 'function'
            ? this.config.customAddItemText(sanitise(value), value)
            : this.config.customAddItemText;
      }
    }

    return {
      response: canAddItem,
      notice: {
        trusted: notice,
      },
    };
  }

  _searchChoices(value: string): number {
    const newValue = value.trim();
    const currentValue = this._currentValue.trim();

    if (newValue.length < 1 && newValue === `${currentValue} `) {
      return 0;
    }

    // If new value matches the desired length and is not the same as the current value with a space
    const haystack = this._store.searchableChoices;
    const needle = newValue;
    const options = Object.assign(this.config.fuseOptions, {
      keys: [...this.config.searchFields],
      includeMatches: true,
    }) as Fuse.IFuseOptions<ChoiceFull>;
    const fuse = new Fuse(haystack, options);
    const results: Result<ChoiceFull>[] = fuse.search(needle) as any[]; // see https://github.com/krisk/Fuse/issues/303

    this._currentValue = newValue;
    this._highlightPosition = 0;
    this._isSearching = true;
    this._store.dispatch(filterChoices(results));

    return results.length;
  }

  _addEventListeners(): void {
    const documentElement = this.config.shadowRoot || document.documentElement;

    // capture events - can cancel event processing or propagation
    documentElement.addEventListener('touchend', this._onTouchEnd, true);
    this.containerOuter.element.addEventListener(
      'keydown',
      this._onKeyDown,
      true,
    );
    this.containerOuter.element.addEventListener(
      'mousedown',
      this._onMouseDown,
      true,
    );

    // passive events - doesn't call `preventDefault` or `stopPropagation`
    documentElement.addEventListener('click', this._onClick, { passive: true });
    documentElement.addEventListener('touchmove', this._onTouchMove, {
      passive: true,
    });
    this.dropdown.element.addEventListener('mouseover', this._onMouseOver, {
      passive: true,
    });

    if (this._isSelectOneElement) {
      this.containerOuter.element.addEventListener('focus', this._onFocus, {
        passive: true,
      });
      this.containerOuter.element.addEventListener('blur', this._onBlur, {
        passive: true,
      });
    }

    this.input.element.addEventListener('keyup', this._onKeyUp, {
      passive: true,
    });

    this.input.element.addEventListener('focus', this._onFocus, {
      passive: true,
    });
    this.input.element.addEventListener('blur', this._onBlur, {
      passive: true,
    });

    if (this.input.element.form) {
      this.input.element.form.addEventListener('reset', this._onFormReset, {
        passive: true,
      });
    }

    this.input.addEventListeners();
  }

  _removeEventListeners(): void {
    const documentElement = this.config.shadowRoot || document.documentElement;

    documentElement.removeEventListener('touchend', this._onTouchEnd, true);
    this.containerOuter.element.removeEventListener(
      'keydown',
      this._onKeyDown,
      true,
    );
    this.containerOuter.element.removeEventListener(
      'mousedown',
      this._onMouseDown,
      true,
    );

    documentElement.removeEventListener('click', this._onClick);
    documentElement.removeEventListener('touchmove', this._onTouchMove);
    this.dropdown.element.removeEventListener('mouseover', this._onMouseOver);

    if (this._isSelectOneElement) {
      this.containerOuter.element.removeEventListener('focus', this._onFocus);
      this.containerOuter.element.removeEventListener('blur', this._onBlur);
    }

    this.input.element.removeEventListener('keyup', this._onKeyUp);
    this.input.element.removeEventListener('focus', this._onFocus);
    this.input.element.removeEventListener('blur', this._onBlur);

    if (this.input.element.form) {
      this.input.element.form.removeEventListener('reset', this._onFormReset);
    }

    this.input.removeEventListeners();
  }

  _onKeyDown(event: KeyboardEvent): void {
    const { keyCode } = event;
    const { activeItems } = this._store;
    const hasFocusedInput = this.input.isFocussed;
    const hasActiveDropdown = this.dropdown.isActive;
    const hasItems = this.itemList.hasChildren();
    /*
    See:
    https://developer.mozilla.org/en-US/docs/Web/API/KeyboardEvent/key
    https://developer.mozilla.org/en-US/docs/Web/API/UI_Events/Keyboard_event_key_values
    https://en.wikipedia.org/wiki/UTF-16#Code_points_from_U+010000_to_U+10FFFF - UTF-16 surrogate pairs
    https://stackoverflow.com/a/70866532 - "Unidentified" for mobile
    http://www.unicode.org/versions/Unicode5.2.0/ch16.pdf#G19635 - U+FFFF is reserved (Section 16.7)

    Logic: when a key event is sent, `event.key` represents its printable value _or_ one
    of a large list of special values indicating meta keys/functionality. In addition,
    key events for compose functionality contain a value of `Dead` when mid-composition.

    I can't quite verify it, but non-English IMEs may also be able to generate key codes
    for code points in the surrogate-pair range, which could potentially be seen as having
    key.length > 1. Since `Fn` is one of the special keys, we can't distinguish by that
    alone.

    Here, key.length === 1 means we know for sure the input was printable and not a special
    `key` value. When the length is greater than 1, it could be either a printable surrogate
    pair or a special `key` value. We can tell the difference by checking if the _character
    code_ value (not code point!) is in the "surrogate pair" range or not.

    We don't use .codePointAt because an invalid code point would return 65535, which wouldn't
    pass the >= 0x10000 check we would otherwise use.

    > ...The Unicode Standard sets aside 66 noncharacter code points. The last two code points
    > of each plane are noncharacters: U+FFFE and U+FFFF on the BMP...
    */
    const wasPrintableChar =
      event.key.length === 1 ||
      (event.key.length === 2 && event.key.charCodeAt(0) >= 0xd800) ||
      event.key === 'Unidentified';

    const {
      BACK_KEY,
      DELETE_KEY,
      ENTER_KEY,
      A_KEY,
      ESC_KEY,
      UP_KEY,
      DOWN_KEY,
      PAGE_UP_KEY,
      PAGE_DOWN_KEY,
    } = KEY_CODES;

    if (!this._isTextElement && !hasActiveDropdown) {
      this.showDropdown();

      if (!this.input.isFocussed && wasPrintableChar) {
        /*
          We update the input value with the pressed key as
          the input was not focussed at the time of key press
          therefore does not have the value of the key.
        */
        this.input.value += event.key;
      }
    }

    switch (keyCode) {
      case A_KEY:
        return this._onSelectKey(event, hasItems);
      case ENTER_KEY:
        return this._onEnterKey(event, activeItems, hasActiveDropdown);
      case ESC_KEY:
        return this._onEscapeKey(event, hasActiveDropdown);
      case UP_KEY:
      case PAGE_UP_KEY:
      case DOWN_KEY:
      case PAGE_DOWN_KEY:
        return this._onDirectionKey(event, hasActiveDropdown);
      case DELETE_KEY:
      case BACK_KEY:
        return this._onDeleteKey(event, activeItems, hasFocusedInput);
      default:
    }
  }

  _onKeyUp({
    target,
    keyCode,
  }: Pick<KeyboardEvent, 'target' | 'keyCode'>): void {
    const { value } = this.input;
    const { activeItems } = this._store;
    const canAddItem = this._canAddItem(activeItems, value);
    const { BACK_KEY: backKey, DELETE_KEY: deleteKey } = KEY_CODES;

    // We are typing into a text input and have a value, we want to show a dropdown
    // notice. Otherwise hide the dropdown
    if (this._isTextElement) {
      const canShowDropdownNotice = canAddItem.notice && value;

      if (canShowDropdownNotice) {
        const dropdownItem = this._templates.notice(
          this.config,
          canAddItem.notice,
        );
        this.dropdown.element.innerHTML = dropdownItem.outerHTML;
        this.showDropdown(true);
      } else {
        this.hideDropdown(true);
      }
    } else {
      const wasRemovalKeyCode = keyCode === backKey || keyCode === deleteKey;
      const userHasRemovedValue =
        wasRemovalKeyCode && target && !(target as HTMLSelectElement).value;
      const canReactivateChoices = !this._isTextElement && this._isSearching;
      const canSearch = this._canSearch && canAddItem.response;

      if (userHasRemovedValue && canReactivateChoices) {
        this._isSearching = false;
        this._store.dispatch(activateChoices(true));
      } else if (canSearch) {
        this._handleSearch(this.input.rawValue);
      }
    }

    this._canSearch = this.config.searchEnabled;
  }

  _onSelectKey(event: KeyboardEvent, hasItems: boolean): void {
    const { ctrlKey, metaKey } = event;
    const hasCtrlDownKeyPressed = ctrlKey || metaKey;

    // If CTRL + A or CMD + A have been pressed and there are items to select
    if (hasCtrlDownKeyPressed && hasItems) {
      this._canSearch = false;

      const shouldHightlightAll =
        this.config.removeItems &&
        !this.input.value &&
        this.input.element === document.activeElement;

      if (shouldHightlightAll) {
        this.highlightAll();
      }
    }
  }

  _onEnterKey(
    event: KeyboardEvent,
    activeItems: ChoiceFull[],
    hasActiveDropdown: boolean,
  ): void {
    const { target } = event;
    const { ENTER_KEY: enterKey } = KEY_CODES;
    const targetWasButton =
      target && (target as HTMLElement).hasAttribute('data-button');
    let addedItem = false;

    if (target && (target as HTMLInputElement).value) {
      const { value } = this.input;
      let canAdd: Notice;
      if (this._isTextElement) {
        canAdd = this._canAddItem(activeItems, value);
      } else {
        canAdd = this._canAddChoice(activeItems, value);
      }

      if (canAdd.response) {
        this.hideDropdown(true);
        this._addChoice(
          mapInputToChoice(
            {
              value: this.config.allowHtmlUserInput ? value : sanitise(value),
              label: {
                escaped: sanitise(value),
                raw: value,
              },
              selected: true,
            } as InputChoice,
            false,
          ),
        );
        this._triggerChange(value);
        this.clearInput();
        addedItem = true;
      }
    }

    if (targetWasButton) {
      this._handleButtonAction(activeItems, target as HTMLElement);
      event.preventDefault();
    }

    if (hasActiveDropdown) {
      const highlightedChoice = this.dropdown.getChild(
        getClassNamesSelector(this.config.classNames.highlightedState),
      );

      if (highlightedChoice) {
        if (addedItem) {
          this.unhighlightAll();
        } else {
          if (activeItems[0]) {
            // add enter keyCode value
            activeItems[0].keyCode = enterKey; // eslint-disable-line no-param-reassign
          }
          this._handleChoiceAction(activeItems, highlightedChoice);
        }
      }

      event.preventDefault();
    } else if (this._isSelectOneElement) {
      this.showDropdown();
      event.preventDefault();
    }
  }

  _onEscapeKey(event: KeyboardEvent, hasActiveDropdown: boolean): void {
    if (hasActiveDropdown) {
      event.stopPropagation();
      this.hideDropdown(true);
      this.containerOuter.focus();
    }
  }

  _onDirectionKey(event: KeyboardEvent, hasActiveDropdown: boolean): void {
    const { keyCode, metaKey } = event;
    const {
      DOWN_KEY: downKey,
      PAGE_UP_KEY: pageUpKey,
      PAGE_DOWN_KEY: pageDownKey,
    } = KEY_CODES;

    // If up or down key is pressed, traverse through options
    if (hasActiveDropdown || this._isSelectOneElement) {
      this.showDropdown();
      this._canSearch = false;

      const directionInt =
        keyCode === downKey || keyCode === pageDownKey ? 1 : -1;
      const skipKey =
        metaKey || keyCode === pageDownKey || keyCode === pageUpKey;
      const selectableChoiceIdentifier = '[data-choice-selectable]';

      let nextEl;
      if (skipKey) {
        if (directionInt > 0) {
          nextEl = this.dropdown.element.querySelector(
            `${selectableChoiceIdentifier}:last-of-type`,
          );
        } else {
          nextEl = this.dropdown.element.querySelector(
            selectableChoiceIdentifier,
          );
        }
      } else {
        const currentEl = this.dropdown.element.querySelector(
          getClassNamesSelector(this.config.classNames.highlightedState),
        );
        if (currentEl) {
          nextEl = getAdjacentEl(
            currentEl,
            selectableChoiceIdentifier,
            directionInt,
          );
        } else {
          nextEl = this.dropdown.element.querySelector(
            selectableChoiceIdentifier,
          );
        }
      }

      if (nextEl) {
        // We prevent default to stop the cursor moving
        // when pressing the arrow
        if (
          !isScrolledIntoView(nextEl, this.choiceList.element, directionInt)
        ) {
          this.choiceList.scrollToChildElement(nextEl, directionInt);
        }
        this._highlightChoice(nextEl);
      }

      // Prevent default to maintain cursor position whilst
      // traversing dropdown options
      event.preventDefault();
    }
  }

  _onDeleteKey(
    event: KeyboardEvent,
    activeItems: ChoiceFull[],
    hasFocusedInput: boolean,
  ): void {
    const { target } = event;
    // If backspace or delete key is pressed and the input has no value
    if (
      !this._isSelectOneElement &&
      !(target as HTMLInputElement).value &&
      hasFocusedInput
    ) {
      this._handleBackspace(activeItems);
      event.preventDefault();
    }
  }

  _onTouchMove(): void {
    if (this._wasTap) {
      this._wasTap = false;
    }
  }

  _onTouchEnd(event: TouchEvent): void {
    const { target } = event || (event as TouchEvent).touches[0];
    const touchWasWithinContainer =
      this._wasTap && this.containerOuter.element.contains(target as Node);

    if (touchWasWithinContainer) {
      const containerWasExactTarget =
        target === this.containerOuter.element ||
        target === this.containerInner.element;

      if (containerWasExactTarget) {
        if (this._isTextElement) {
          this.input.focus();
        } else if (this._isSelectMultipleElement) {
          this.showDropdown();
        }
      }

      // Prevents focus event firing
      event.stopPropagation();
    }

    this._wasTap = true;
  }

  /**
   * Handles mousedown event in capture mode for containetOuter.element
   */
  _onMouseDown(event: MouseEvent): void {
    const { target } = event;
    if (!(target instanceof HTMLElement)) {
      return;
    }

    // If we have our mouse down on the scrollbar and are on IE11...
    if (IS_IE11 && this.choiceList.element.contains(target)) {
      // check if click was on a scrollbar area
      const firstChoice = this.choiceList.element
        .firstElementChild as HTMLElement;

      const isOnScrollbar =
        this._direction === 'ltr'
          ? event.offsetX >= firstChoice.offsetWidth
          : event.offsetX < firstChoice.offsetLeft;
      this._isScrollingOnIe = isOnScrollbar;
    }

    if (target === this.input.element) {
      return;
    }

    const item = target.closest('[data-button],[data-item],[data-choice]');
    if (item instanceof HTMLElement) {
      const hasShiftKey = event.shiftKey;
      const { activeItems } = this._store;
      const { dataset } = item;

      if ('button' in dataset) {
        this._handleButtonAction(activeItems, item);
      } else if ('item' in dataset) {
        this._handleItemAction(activeItems, item, hasShiftKey);
      } else if ('choice' in dataset) {
        this._handleChoiceAction(activeItems, item);
      }
    }

    event.preventDefault();
  }

  /**
   * Handles mouseover event over this.dropdown
   * @param {MouseEvent} event
   */
  _onMouseOver({ target }: Pick<MouseEvent, 'target'>): void {
    if (target instanceof HTMLElement && 'choice' in target.dataset) {
      this._highlightChoice(target);
    }
  }

  _onClick({ target }: Pick<MouseEvent, 'target'>): void {
    const clickWasWithinContainer = this.containerOuter.element.contains(
      target as Node,
    );

    if (clickWasWithinContainer) {
      if (!this.dropdown.isActive && !this.containerOuter.isDisabled) {
        if (this._isTextElement) {
          if (document.activeElement !== this.input.element) {
            this.input.focus();
          }
        } else {
          this.showDropdown();
          this.containerOuter.focus();
        }
      } else if (
        this._isSelectOneElement &&
        target !== this.input.element &&
        !this.dropdown.element.contains(target as Node)
      ) {
        this.hideDropdown();
      }
    } else {
      const hasHighlightedItems = this._store.highlightedActiveItems.length > 0;

      if (hasHighlightedItems) {
        this.unhighlightAll();
      }

      this.containerOuter.removeFocusState();
      this.hideDropdown(true);
    }
  }

  _onFocus({ target }: Pick<FocusEvent, 'target'>): void {
    const focusWasWithinContainer =
      target && this.containerOuter.element.contains(target as Node);

    if (!focusWasWithinContainer) {
      return;
    }

    const focusActions = {
      [TEXT_TYPE]: (): void => {
        if (target === this.input.element) {
          this.containerOuter.addFocusState();
        }
      },
      [SELECT_ONE_TYPE]: (): void => {
        this.containerOuter.addFocusState();
        if (target === this.input.element) {
          this.showDropdown(true);
        }
      },
      [SELECT_MULTIPLE_TYPE]: (): void => {
        if (target === this.input.element) {
          this.showDropdown(true);
          // If element is a select box, the focused element is the container and the dropdown
          // isn't already open, focus and show dropdown
          this.containerOuter.addFocusState();
        }
      },
    };

    focusActions[this._elementType]();
  }

  _onBlur({ target }: Pick<FocusEvent, 'target'>): void {
    const blurWasWithinContainer =
      target && this.containerOuter.element.contains(target as Node);

    if (blurWasWithinContainer && !this._isScrollingOnIe) {
      const { activeItems } = this._store;
      const hasHighlightedItems = activeItems.some((item) => item.highlighted);
      const blurActions = {
        [TEXT_TYPE]: (): void => {
          if (target === this.input.element) {
            this.containerOuter.removeFocusState();
            if (hasHighlightedItems) {
              this.unhighlightAll();
            }
            this.hideDropdown(true);
          }
        },
        [SELECT_ONE_TYPE]: (): void => {
          this.containerOuter.removeFocusState();
          if (
            target === this.input.element ||
            (target === this.containerOuter.element && !this._canSearch)
          ) {
            this.hideDropdown(true);
          }
        },
        [SELECT_MULTIPLE_TYPE]: (): void => {
          if (target === this.input.element) {
            this.containerOuter.removeFocusState();
            this.hideDropdown(true);
            if (hasHighlightedItems) {
              this.unhighlightAll();
            }
          }
        },
      };

      blurActions[this._elementType]();
    } else {
      // On IE11, clicking the scollbar blurs our input and thus
      // closes the dropdown. To stop this, we refocus our input
      // if we know we are on IE *and* are scrolling.
      this._isScrollingOnIe = false;
      this.input.element.focus();
    }
  }

  _onFormReset(): void {
    this._store.withDeferRendering(() => {
      this.clearInput();
      this.hideDropdown();
      this.refresh(false, false, true);

      if (this._initialItems.length !== 0) {
        this.setChoiceByValue(this._initialItems);
      }
    });
  }

  _highlightChoice(el: HTMLElement | null = null): void {
    const choices: HTMLElement[] = Array.from(
      this.dropdown.element.querySelectorAll('[data-choice-selectable]'),
    );

    if (!choices.length) {
      return;
    }

    let passedEl = el;
    const highlightedChoices = Array.from(
      this.dropdown.element.querySelectorAll(
        getClassNamesSelector(this.config.classNames.highlightedState),
      ),
    );

    // Remove any highlighted choices
    highlightedChoices.forEach((choice) => {
      choice.classList.remove(
        ...getClassNames(this.config.classNames.highlightedState),
      );
      choice.setAttribute('aria-selected', 'false');
    });

    if (passedEl) {
      this._highlightPosition = choices.indexOf(passedEl);
    } else {
      // Highlight choice based on last known highlight location
      if (choices.length > this._highlightPosition) {
        // If we have an option to highlight
        passedEl = choices[this._highlightPosition];
      } else {
        // Otherwise highlight the option before
        passedEl = choices[choices.length - 1];
      }

      if (!passedEl) {
        passedEl = choices[0];
      }
    }

    passedEl.classList.add(
      ...getClassNames(this.config.classNames.highlightedState),
    );
    passedEl.setAttribute('aria-selected', 'true');
    this.passedElement.triggerEvent(EVENTS.highlightChoice, { el: passedEl });

    if (this.dropdown.isActive) {
      // IE11 ignores aria-label and blocks virtual keyboard
      // if aria-activedescendant is set without a dropdown
      this.input.setActiveDescendant(passedEl.id);
      this.containerOuter.setActiveDescendant(passedEl.id);
    }
  }

  _addItem(item: ChoiceFull, withEvents: boolean = true): void {
    const { id } = item;
    if (id === 0) {
      throw new TypeError(
        'item.id must be set before _addItem is called for a choice/item',
      );
    }

    this._store.dispatch(addItem(item));

    if (this._isSelectOneElement) {
      this.removeActiveItems(id);
    }

    if (withEvents) {
      this.passedElement.triggerEvent(
        EVENTS.addItem,
        this._getChoiceForEvent(item),
      );
    }
  }

  _removeItem(item: ChoiceFull): void {
    const { id } = item;
    if (!id) {
      return;
    }

    this._store.dispatch(removeItem(item));

    this.passedElement.triggerEvent(
      EVENTS.removeItem,
      this._getChoiceForEvent(item),
    );
  }

  _addChoice(choice: ChoiceFull, withEvents: boolean = true): void {
    if (choice.id !== 0) {
      throw new TypeError(
        'Can not re-add a choice which has already been added',
      );
    }

    // Generate unique id, in-place update is required so chaining _addItem works as expected
    const item = choice;
    this._lastAddedChoiceId++;
    item.id = this._lastAddedChoiceId;
    item.elementId = `${this._baseId}-${this._idNames.itemChoice}-${item.id}`;

    if (this.config.prependValue) {
      item.value = this.config.prependValue + item.value;
    }
    if (this.config.appendValue) {
      item.value += this.config.appendValue.toString();
    }
    if ((this.config.prependValue || this.config.appendValue) && item.element) {
      (item.element as HTMLOptionElement).value = item.value;
    }

    this._store.dispatch(addChoice(choice));

    if (choice.selected) {
      this._addItem(choice, withEvents);
    }
  }

  _addGroup(group: GroupFull, withEvents: boolean = true): void {
    if (group.id !== 0) {
      throw new TypeError(
        'Can not re-add a group which has already been added',
      );
    }

    this._store.dispatch(addGroup(group));

    if (!group.choices) {
      return;
    }

    // add unique id for the group(s), and do not store the full list of choices in this group
    const g = group;
    this._lastAddedGroupId++;
    g.id = this._lastAddedGroupId;
    const { id, choices } = group;
    g.choices = [];

    choices.forEach((choice: ChoiceFull) => {
      const item = choice;
      item.groupId = id;
      if (group.disabled) {
        item.disabled = true;
      }

      this._addChoice(item, withEvents);
    });
  }

  /**
   * @deprecated call this._templates.{template}(this.config, ...) instead
   * @param template
   * @param args
   */
  _getTemplate(template: string, ...args: any): any {
    return this._templates[template].call(this, this.config, ...args);
  }

  _createTemplates(): void {
    const { callbackOnCreateTemplates } = this.config;
    let userTemplates = {};

    if (
      callbackOnCreateTemplates &&
      typeof callbackOnCreateTemplates === 'function'
    ) {
      userTemplates = callbackOnCreateTemplates.call(
        this,
        strToEl,
        escapeForTemplate,
      );
    }

    const templating = {};
    Object.keys(templates).forEach((name) => {
      if (name in userTemplates) {
        templating[name] = userTemplates[name].bind(this);
      } else {
        templating[name] = templates[name].bind(this);
      }
    });

    this._templates = templating as typeof templates;
  }

  _createElements(): void {
    this.containerOuter = new Container({
      element: this._templates.containerOuter(
        this.config,
        this._direction,
        this._isSelectElement,
        this._isSelectOneElement,
        this.config.searchEnabled,
        this._elementType,
        this.config.labelId,
      ),
      classNames: this.config.classNames,
      type: this._elementType as PassedElement['type'],
      position: this.config.position,
    });

    this.containerInner = new Container({
      element: this._templates.containerInner(this.config),
      classNames: this.config.classNames,
      type: this._elementType as PassedElement['type'],
      position: this.config.position,
    });

    this.input = new Input({
      element: this._templates.input(this.config, this._placeholderValue),
      classNames: this.config.classNames,
      type: this._elementType as PassedElement['type'],
      preventPaste: !this.config.paste,
    });

    this.choiceList = new List({
      element: this._templates.choiceList(
        this.config,
        this._isSelectOneElement,
      ),
    });

    this.itemList = new List({
      element: this._templates.itemList(this.config, this._isSelectOneElement),
    });

    this.dropdown = new Dropdown({
      element: this._templates.dropdown(this.config),
      classNames: this.config.classNames,
      type: this._elementType as PassedElement['type'],
    });
  }

  _createStructure(): void {
    // Hide original element
    this.passedElement.conceal();
    // Wrap input in container preserving DOM ordering
    this.containerInner.wrap(this.passedElement.element);
    // Wrapper inner container with outer container
    this.containerOuter.wrap(this.containerInner.element);

    if (this._isSelectOneElement) {
      this.input.placeholder = this.config.searchPlaceholderValue || '';
    } else {
      if (this._placeholderValue) {
        this.input.placeholder = this._placeholderValue;
      }
      this.input.setWidth();
    }

    this.containerOuter.element.appendChild(this.containerInner.element);
    this.containerOuter.element.appendChild(this.dropdown.element);
    this.containerInner.element.appendChild(this.itemList.element);

    if (!this._isTextElement) {
      this.dropdown.element.appendChild(this.choiceList.element);
    }

    if (!this._isSelectOneElement) {
      this.containerInner.element.appendChild(this.input.element);
    } else if (this.config.searchEnabled) {
      this.dropdown.element.insertBefore(
        this.input.element,
        this.dropdown.element.firstChild,
      );
    }

    this._highlightPosition = 0;
    this._isSearching = false;
    this._store.withDeferRendering(() => {
      if (this._isSelectElement) {
        this._addPredefinedChoices(
          this._presetChoices,
          this._isSelectOneElement,
        );
      } else if (this._isTextElement) {
        this._addPredefinedItems(this._presetItems);
      }
    });
  }

  _addPredefinedChoices(
    choices: (ChoiceFull | GroupFull)[],
    selectFirstOption: boolean = false,
    withEvents: boolean = true,
  ): void {
    // If sorting is enabled or the user is searching, filter choices
    if (this.config.shouldSort) {
      choices.sort(this.config.sorter);
    }

    if (selectFirstOption) {
      /**
       * If there is a selected choice already or the choice is not the first in
       * the array, add each choice normally.
       *
       * Otherwise we pre-select the first enabled choice in the array ("select-one" only)
       */
      const hasSelectedChoice =
        choices.findIndex(
          (choice) => !!(choice as Partial<InputChoice>).selected,
        ) === -1;
      if (hasSelectedChoice) {
        const i = choices.findIndex(
          (choice) => choice.disabled === undefined || !choice.disabled,
        );
        if (i !== -1) {
          const choice = choices[i] as InputChoice;
          choice.selected = true;
        }
      }
    }

    choices.forEach((item) => {
      if ('choices' in item) {
        if (this._isSelectElement) {
          this._addGroup(item, withEvents);
        }
      } else {
        this._addChoice(item, withEvents);
      }
    });
  }

  _addPredefinedItems(items: ChoiceFull[]): void {
    items.forEach((item) => {
      this._addChoice(item);
    });
  }

  _findAndSelectChoiceByValue(value: string): void {
    const { choices } = this._store;
    // Check 'value' property exists and the choice isn't already selected
    const foundChoice = choices.find((choice) =>
      this.config.valueComparer(choice.value, value),
    );

    if (foundChoice && !foundChoice.selected) {
      this._addItem(foundChoice);
    }
  }

  _generatePlaceholderValue(): string | null {
    const { placeholder, placeholderValue } = this.config;
    if (!placeholder) {
      return null;
    }

    if (
      this._isSelectElement &&
      (this.passedElement as WrappedSelect).placeholderOption
    ) {
      const { placeholderOption } = this.passedElement as WrappedSelect;

      return placeholderOption ? placeholderOption.text : null;
    }

    const {
      element: { dataset },
    } = this.passedElement;

    if (placeholderValue) {
      return placeholderValue;
    }

    if (dataset.placeholder) {
      return dataset.placeholder;
    }

    return null;
  }
}

export default Choices;<|MERGE_RESOLUTION|>--- conflicted
+++ resolved
@@ -164,29 +164,19 @@
       | HTMLSelectElement = '[data-choice]',
     userConfig: Partial<Options> = {},
   ) {
-<<<<<<< HEAD
     this.config = {
-      ...DEFAULT_CONFIG,
+      ...Choices.defaults.allOptions,
       ...Choices.defaults.options,
       ...userConfig,
     } as Options;
     ObjectsInConfig.forEach((key) => {
       Object.assign(
         this.config[key],
-        DEFAULT_CONFIG[key],
+        Choices.defaults.allOptions[key],
         Choices.defaults.options[key],
         userConfig[key],
       );
     });
-=======
-    this.config = extend(
-      true,
-      {},
-      Choices.defaults.allOptions,
-      Choices.defaults.options,
-      userConfig,
-    ) as Options;
->>>>>>> 23e67e21
 
     const invalidConfigOptions = diff(this.config, DEFAULT_CONFIG);
     if (invalidConfigOptions.length) {
