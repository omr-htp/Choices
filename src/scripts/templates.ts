--- conflicted
+++ resolved
@@ -152,13 +152,8 @@
           : this.config.removeItemLabelText;
       const removeButton = Object.assign(document.createElement('button'), {
         type: 'button',
-<<<<<<< HEAD
-        className: button,
+        className: getClassNames(button).join(' '),
         [allowHTML ? 'innerHTML' : 'innerText']: REMOVE_ITEM_ICON,
-=======
-        className: getClassNames(button).join(' '),
-        [allowHTML ? 'innerHTML' : 'innerText']: REMOVE_ITEM_TEXT,
->>>>>>> 5173a8fa
       });
       removeButton.setAttribute(
         'aria-label',
