--- conflicted
+++ resolved
@@ -181,7 +181,6 @@
   return aKeys.filter((i) => bKeys.indexOf(i) < 0);
 };
 
-<<<<<<< HEAD
 export const getClassNames = (
   ClassNames: Array<string> | string,
 ): Array<string> => {
@@ -200,7 +199,8 @@
   }
 
   return `.${option}`;
-=======
+};
+
 export const parseCustomProperties = (customProperties): any => {
   if (typeof customProperties !== 'undefined') {
     try {
@@ -211,5 +211,4 @@
   }
 
   return {};
->>>>>>> 5dbea282
 };