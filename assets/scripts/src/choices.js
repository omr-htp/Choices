--- conflicted
+++ resolved
@@ -765,26 +765,12 @@
    * @public
    */
   hideDropdown(blurInput = false) {
-<<<<<<< HEAD
     this.containerOuter.close();
     this.dropdown.hide();
-=======
-    // A dropdown flips if it does not have space within the page
-    const isFlipped = this.containerOuter.classList.contains(this.config.classNames.flippedState);
-
-    this.containerOuter.classList.remove(this.config.classNames.openState);
-    this.containerOuter.setAttribute('aria-expanded', 'false');
-    this.dropdown.classList.remove(this.config.classNames.activeState);
-    this.dropdown.setAttribute('aria-expanded', 'false');
+
     // IE11 ignores aria-label and blocks virtual keyboard
     // if aria-activedescendant is set without a dropdown
     this.input.removeAttribute('aria-activedescendant');
-    this.containerOuter.removeAttribute('aria-activedescendant');
-
-    if (isFlipped) {
-      this.containerOuter.classList.remove(this.config.classNames.flippedState);
-    }
->>>>>>> b8917d84
 
     // Optionally blur the input if we have a search input
     if (blurInput && this.canSearch && document.activeElement === this.input) {
@@ -1043,19 +1029,13 @@
     }
 
     this.passedElement.disabled = false;
-    const isDisabled = this.containerOuter.element.classList.contains(
-      this.config.classNames.disabledState,
-    );
+    const isDisabled = this.containerOuter.isDisabled;
 
     if (isDisabled) {
       this._addEventListeners();
       this.passedElement.removeAttribute('disabled');
       this.input.removeAttribute('disabled');
-      this.containerOuter.element.classList.remove(this.config.classNames.disabledState);
-      this.containerOuter.element.removeAttribute('aria-disabled');
-      if (this.isSelectOneElement) {
-        this.containerOuter.element.setAttribute('tabindex', '0');
-      }
+      this.containerOuter.enable();
     }
 
     return this;
@@ -1072,19 +1052,13 @@
     }
 
     this.passedElement.disabled = true;
-    const isEnabled = !this.containerOuter.element.classList.contains(
-      this.config.classNames.disabledState,
-    );
+    const isEnabled = !this.containerOuter.isDisabled;
 
     if (isEnabled) {
       this._removeEventListeners();
       this.passedElement.setAttribute('disabled', '');
       this.input.setAttribute('disabled', '');
-      this.containerOuter.element.classList.add(this.config.classNames.disabledState);
-      this.containerOuter.element.setAttribute('aria-disabled', 'true');
-      if (this.isSelectOneElement) {
-        this.containerOuter.element.setAttribute('tabindex', '-1');
-      }
+      this.containerOuter.disable();
     }
 
     return this;
@@ -1930,7 +1904,7 @@
       }
 
       // Remove focus state
-      this.containerOuter.blur()
+      this.containerOuter.blur();
 
       // Close all other dropdowns
       if (hasActiveDropdown) {
@@ -2150,7 +2124,10 @@
     let passedEl = el;
 
     if (choices && choices.length) {
-      const highlightedChoices = Array.from(this.dropdown.element.querySelectorAll(`.${this.config.classNames.highlightedState}`));
+      const highlightedChoices = Array.from(
+        this.dropdown.element.querySelectorAll(`.${this.config.classNames.highlightedState}`),
+      );
+      const hasActiveDropdown = this.dropdown.isActive;
 
       // Remove any highlighted choices
       highlightedChoices.forEach((choice) => {
@@ -2178,20 +2155,13 @@
       // Highlight given option, and set accessiblity attributes
       passedEl.classList.add(this.config.classNames.highlightedState);
       passedEl.setAttribute('aria-selected', 'true');
-<<<<<<< HEAD
-      this.containerOuter.element.setAttribute('aria-activedescendant', passedEl.id);
-=======
-
-      const hasActiveDropdown = this.dropdown.classList.contains(
-        this.config.classNames.activeState
-      );
+
       if (hasActiveDropdown) {
         // IE11 ignores aria-label and blocks virtual keyboard
         // if aria-activedescendant is set without a dropdown
         this.input.setAttribute('aria-activedescendant', passedEl.id);
-        this.containerOuter.setAttribute('aria-activedescendant', passedEl.id);
-      }
->>>>>>> b8917d84
+        this.containerOuter.element.setAttribute('aria-activedescendant', passedEl.id);
+      }
     }
   }
 
